{
  "name": "continuum",
  "displayName": "Continuum",
  "license": "MIT",
  "version": "0.1.0",
  "publisher": "jamesnorton",
  "description": "Clojure debugger / REPL / language support for VS Code.",
  "author": {
    "name": "James Norton"
  },
  "engines": {
    "vscode": "^1.5.x"
  },
  "icon": "images/Clojure-icon.png",
  "categories": [
    "Debuggers"
  ],
  "private": true,
  "repository": {
    "type": "git",
    "url": "https://github.com/indiejames/vscode-clojure-debug.git"
  },
  "bugs": {
    "url": "https://github.com/indiejames/vscode-clojure-debug/issues"
  },
  "dependencies": {
    "bencode": "^0.10.0",
    "chalk": "^1.1.1",
    "fs-extra": "^0.30.0",
    "jg-nrepl-client": "0.2.3",
    "jsedn": "0.3.5",
    "socket.io": "^1.4.8",
    "socket.io-client": "^1.4.8",
    "strip-json-comments": "^2.0.1",
    "tmp": "^0.0.28",
<<<<<<< HEAD
    "unzip": "^0.1.1",
    "vscode": "^0.11.x",
    "vscode-debugadapter": "^1.12.0",
    "vscode-debugprotocol": "^1.12.0",
=======
    "vscode": "^0.11.18",
    "vscode-debugadapter": "^1.13.0",
    "vscode-debugprotocol": "^1.13.0",
>>>>>>> 89590a44
    "vscode-languageclient": "^1.4.2",
    "vscode-languageserver": "^1.4.1"
  },
  "devDependencies": {
    "vscode": "^1.0.0",
    "mocha": "^2.4.5",
    "typescript": "^2.0.2",
    "typings": "^0.7.9",
    "socket.io": "1.4.8"
  },
  "scripts": {
    "prepublish": "node ./node_modules/typescript/bin/tsc -p ./src",
    "compile": "node ./node_modules/typescript/bin/tsc -p ./src",
    "watch": "node ./node_modules/typescript/bin/tsc -w -p ./src",
    "postinstall": "node ./node_modules/vscode/bin/install",
    "test": "node ./node_modules/mocha/bin/mocha -u tdd ./out/tests/"
  },
  "activationEvents": [
	  "workspaceContains:project.clj",
    "onLanguage:clojure"
  ],
  "main": "./out/extension",
  "contributes": {
    "configuration": {
      "type": "object",
      "title": "Clojure configuration",
      "properties": {
        "clojure.languageServerExample.maxNumberOfProblems": {
          "type": "number",
          "default": 100,
          "description": "Controls the maximum number of problems produced by the server."
        },
        "clojure.refreshNamespacesBeforeRunnningAllTests": {
          "type": "boolean",
          "default": true,
          "description": "Whether or not to issue a refresh command before running all the tests in the workspace."
        },
        "clojure.refreshNamespacesBeforeRunnningTestNamespace": {
          "type": "boolean",
          "default": true,
          "description": "Whether or not to issue a refresh command before running all the tests in a namespace."
        },
        "clojure.refreshNamespacesBeforeRunnningTest": {
          "type": "boolean",
          "default": false,
          "description": "Whether or not to issue a refresh command before running a single test."
        }
      }
    },
    "commands": [
      {
        "command": "clojure.new_library_project",
        "title": "Clojure: Create new library project",
        "description": "Create a new leiningen based library project."
      },
      {
        "command": "clojure.new_appliction_project",
        "title": "Clojure: Create new application project",
        "description": "Create a new leiningen based application project."
      },
      {
        "command": "clojure.eval",
        "title": "Clojure: Evaluate selected text",
        "description": "Evaluate the selected text in the file's namespace."
      },
      {
        "command": "clojure.expand_selection",
        "title": "Clojure: Expand Selection",
        "description": "Expand selection to containing brackets/parentheses."
      },
      {
        "command": "clojure.refresh",
        "title": "Clojure: Refresh Code",
        "description": "Refresh code without restarting the REPL."
      },
      {
        "command": "clojure.run-all-tests",
        "title": "Clojure: Run All Tests",
        "description": "Run all the tests in the project after refreshing the code."
      },
      {
        "command": "clojure.run-test-file",
        "title": "Clojure: Run Tests in Current Namespace",
        "description": "Run the tests in the current namespace, optionally refreshing code first."
      },
      {
        "command": "clojure.run-test",
        "title": "Clojure: Run Test Under Cursor",
        "description": "Run the test under the cursor, optionally refreshing code first."
      }
    ],
    "keybindings": [
      {
        "command": "clojure.eval",
        "key": "ctrl+alt+e",
        "mac": "cmd+alt+e",
        "when": "editorTextFocus"
      },
      {
        "command": "clojure.expand_selection",
        "key": "ctrl+shift+m",
        "when": "editorTextFocus"
      }
    ],
    "debuggers": [
      {
        "type": "clojure",
        "label": "Clojure Debug",
        "enableBreakpointsFor": {
          "languageIds": [
            "clojure"
          ]
        },
        "program": "./out/clojureDebug.js",
        "runtime": "node",
        "configurationAttributes": {
          "launch": {
            "required": [
              "toolsJar",
              "command",
              "cwd"
            ],
            "properties": {
              "toolsJar": {
                "type": "string",
                "description": "Path to the tools.jar in your Java installation.",
                "default": "${JAVA_HOME}/lib/tools.jar"
              },
              "commandLine": {
                "type": "array",
                "description": "Command to run to launch the debugged program.",
                "default": ["lein", "repl", ":start", "5555"]
              },
              "program": {
                "type": "string",
                "description": "Command to run to launch the debugged program.",
                "default": "lein repl :start 5555"
              },
              "console": {
                "enum": [ "internalConsole", "integratedTerminal", "externalTerminal" ],
								"description": "Console to to use for launched programs. Defaults to internal debug console.",
								"default": "internalConsole"
              },
              "leinPath": {
                "type": "string",
                "description": "Path the the lein executable.",
                "default": "/usr/local/bin/lein"
              },
              "replPort": {
                "type": "number",
                "description": "Port on which the debugged nREPL should listen.",
                "default": 5555
              },
              "debugReplPort": {
                "type": "number",
                "description": "Port on which the client/debugger nREPL should listen.",
                "default": 5556
              },
              "debugPort": {
                "type": "number",
                "description": "JDI port on which the debugger should connect to the process to be debugged.",
                "default": 8030
              },
              "sideChannelPort": {
                "type": "number",
                "description": "Port on which the debugger should talk to the extension.",
                "default": 3030
              },
              "env": {
                "type": "object",
                "description": "Environment variables passed to the program.",
                "default": {}
              },
              "cwd": {
                "type": "string",
                "description": "Workspace relative or absolute path to the working directory of the program being debugged. Default is the current workspace.",
                "default": "${workspaceRoot}"
              },
              "stopOnEntry": {
                "type": "boolean",
                "description": "Automatically stops program on launch.",
                "default": false
              },
              "refreshOnLaunch": {
                "type": "boolean",
                "description": "Automatically loads all namespaces on launch.",
                "default": true
              }
            }
          }
        },
        "initialConfigurations": [
          {
<<<<<<< HEAD
            "launchCommand": "lein repl :start 5555",
=======
            "commandLine": ["lein", "repl", ":start", "5555"],
>>>>>>> 89590a44
            "name": "Clojure-Debug",
            "type": "clojure",
            "request": "launch",
            "toolsJar": "${JAVA_HOME}/lib/tools.jar",
            "env": {},
            "cwd": "${workspaceRoot}",
            "stopOnEntry": false,
            "refreshNamespacesOnLaunch": true
          }
        ]
      }
    ]
  }
}<|MERGE_RESOLUTION|>--- conflicted
+++ resolved
@@ -33,25 +33,16 @@
     "socket.io-client": "^1.4.8",
     "strip-json-comments": "^2.0.1",
     "tmp": "^0.0.28",
-<<<<<<< HEAD
-    "unzip": "^0.1.1",
-    "vscode": "^0.11.x",
-    "vscode-debugadapter": "^1.12.0",
-    "vscode-debugprotocol": "^1.12.0",
-=======
-    "vscode": "^0.11.18",
+    "vscode": "^1.0.0",
     "vscode-debugadapter": "^1.13.0",
     "vscode-debugprotocol": "^1.13.0",
->>>>>>> 89590a44
     "vscode-languageclient": "^1.4.2",
     "vscode-languageserver": "^1.4.1"
   },
   "devDependencies": {
-    "vscode": "^1.0.0",
     "mocha": "^2.4.5",
     "typescript": "^2.0.2",
-    "typings": "^0.7.9",
-    "socket.io": "1.4.8"
+    "typings": "^0.7.9"
   },
   "scripts": {
     "prepublish": "node ./node_modules/typescript/bin/tsc -p ./src",
@@ -236,11 +227,7 @@
         },
         "initialConfigurations": [
           {
-<<<<<<< HEAD
-            "launchCommand": "lein repl :start 5555",
-=======
             "commandLine": ["lein", "repl", ":start", "5555"],
->>>>>>> 89590a44
             "name": "Clojure-Debug",
             "type": "clojure",
             "request": "launch",
